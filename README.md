--- conflicted
+++ resolved
@@ -183,7 +183,7 @@
 firebase emulators:start --project=${PROJECT}
 ```
 
-You can also create preview channels to test the website on Firebase servers. CHANNEL_ID should be set as a identifier you want to use (e.g. preview)
+You can also create preview channels to test the website on Firebase servers. `CHANNEL_ID` should be set to an identifier you want to use (e.g. preview)
 
 ```bash
 export CHANNEL_ID=preview
@@ -193,11 +193,7 @@
 After confirming the preview, run the following command to serve it live:
 
 ```bash
-<<<<<<< HEAD
 firebase hosting:clone ${PROJECT}:${CHANNEL_ID} ${PROJECT}:live
-=======
-firebase hosting:clone ${PROJECT}:preview ${PROJECT}:live
->>>>>>> 4aeb85e8
 ```
 
 See the [official documentation](https://firebase.google.com/docs/hosting/test-preview-deploy) for more details on the testing and deployment process with Firebase.